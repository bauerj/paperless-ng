from datetime import datetime

from django.conf import settings
from django.contrib import admin
from django.contrib.auth.models import User, Group
from django.urls import reverse
from django.templatetags.static import static
from django.utils.safestring import mark_safe

from documents.actions import add_tag_to_selected, remove_tag_from_selected, set_correspondent_on_selected, \
    remove_correspondent_from_selected
from .models import Correspondent, Tag, Document, Log


class FinancialYearFilter(admin.SimpleListFilter):

    title = "Financial Year"
    parameter_name = "fy"
    _fy_wraps = None

    def _fy_start(self, year):
        """Return date of the start of financial year for the given year."""
        fy_start = "{}-{}".format(str(year), settings.FY_START)
        return datetime.strptime(fy_start, "%Y-%m-%d").date()

    def _fy_end(self, year):
        """Return date of the end of financial year for the given year."""
        fy_end = "{}-{}".format(str(year), settings.FY_END)
        return datetime.strptime(fy_end, "%Y-%m-%d").date()

    def _fy_does_wrap(self):
        """Return whether the financial year spans across two years."""
        if self._fy_wraps is None:
            start = "{}".format(settings.FY_START)
            start = datetime.strptime(start, "%m-%d").date()
            end = "{}".format(settings.FY_END)
            end = datetime.strptime(end, "%m-%d").date()
            self._fy_wraps = end < start

        return self._fy_wraps

    def _determine_fy(self, date):
        """Return a (query, display) financial year tuple of the given date."""
        if self._fy_does_wrap():
            fy_start = self._fy_start(date.year)

            if date.date() >= fy_start:
                query = "{}-{}".format(date.year, date.year + 1)
            else:
                query = "{}-{}".format(date.year - 1, date.year)

            # To keep it simple we use the same string for both
            # query parameter and the display.
            return (query, query)

        else:
            query = "{0}-{0}".format(date.year)
            display = "{}".format(date.year)
            return (query, display)

    def lookups(self, request, model_admin):
        if not settings.FY_START or not settings.FY_END:
            return None

        r = []
        for document in Document.objects.all():
            r.append(self._determine_fy(document.created))

        return sorted(set(r), key=lambda x: x[0], reverse=True)

    def queryset(self, request, queryset):
        if not self.value() or not settings.FY_START or not settings.FY_END:
            return None

        start, end = self.value().split("-")
        return queryset.filter(created__gte=self._fy_start(start),
                               created__lte=self._fy_end(end))


class CommonAdmin(admin.ModelAdmin):
    list_per_page = settings.PAPERLESS_LIST_PER_PAGE


class CorrespondentAdmin(CommonAdmin):

    list_display = ("name", "match", "matching_algorithm", "document_count")
    list_filter = ("matching_algorithm",)
    list_editable = ("match", "matching_algorithm")

    def save_model(self, request, obj, form, change):
        super().save_model(request, obj, form, change)

        for document in Document.objects.filter(correspondent__isnull=True).exclude(tags__is_archived_tag=True):
            if obj.matches(document.content):
                document.correspondent = obj
                document.save(update_fields=("correspondent",))

    def document_count(self, obj):
        return obj.documents.count()


class TagAdmin(CommonAdmin):

    list_display = ("name", "colour", "match", "matching_algorithm",
                    "document_count")
    list_filter = ("colour", "matching_algorithm")
    list_editable = ("colour", "match", "matching_algorithm")

    def save_model(self, request, obj, form, change):
        super().save_model(request, obj, form, change)

        for document in Document.objects.all().exclude(tags__is_archived_tag=True):
            if obj.matches(document.content):
                document.tags.add(obj)

    def document_count(self, obj):
        return obj.documents.count()


class DocumentAdmin(CommonAdmin):

    class Media:
        css = {
            "all": ("paperless.css",)

        }

    search_fields = ("correspondent__name", "title", "content", "tags__name")
    readonly_fields = ("added",)
    list_display = ("title", "created", "added", "thumbnail", "correspondent",
<<<<<<< HEAD
                    "tags_", "archive_serial_number")
=======
                    "tags_")
>>>>>>> b138f4b5
    list_filter = ("tags", "correspondent", FinancialYearFilter)

    ordering = ["-created", "correspondent"]

<<<<<<< HEAD
    actions = [add_tag_to_selected, remove_tag_from_selected, set_correspondent_on_selected, remove_correspondent_from_selected]

=======
>>>>>>> b138f4b5
    date_hierarchy = 'created'

    def has_add_permission(self, request):
        return False

    def created_(self, obj):
        return obj.created.date().strftime("%Y-%m-%d")
    created_.short_description = "Created"

    def change_view(self, request, object_id=None, form_url='', extra_context=None):
        extra_context = extra_context or {}
        doc = Document.objects.get(id=object_id)
        extra_context['download_url'] = doc.download_url
        extra_context['file_type'] = doc.file_type
        return super(DocumentAdmin, self).change_view(
            request, object_id, form_url, extra_context=extra_context,
        )

    @mark_safe
    def thumbnail(self, obj):
        return self._html_tag(
            "a",
            self._html_tag(
                "img",
                src=reverse("fetch", kwargs={"kind": "thumb", "pk": obj.pk}),
                width=180,
                alt="Thumbnail of {}".format(obj.file_name),
                title=obj.file_name
            ),
            href=obj.download_url
        )

    @mark_safe
    def tags_(self, obj):
        r = ""
        for tag in obj.tags.all():
            colour = tag.get_colour_display()
            r += self._html_tag(
                "a",
                tag.slug,
                **{
                    "class": "tag",
                    "style": "background-color: {};".format(colour),
                    "href": "{}?tags__id__exact={}".format(
                        reverse("admin:documents_document_changelist"),
                        tag.pk
                    )
                }
            )
        return r

    @mark_safe
    def document(self, obj):
        # TODO: is this method even used anymore?
        return self._html_tag(
            "a",
            self._html_tag(
                "img",
                src=static("documents/img/{}.png".format(obj.file_type)),
                width=22,
                height=22,
                alt=obj.file_type,
                title=obj.file_name
            ),
            href=obj.download_url
        )

    @staticmethod
    def _html_tag(kind, inside=None, **kwargs):

        attributes = []
        for lft, rgt in kwargs.items():
            attributes.append('{}="{}"'.format(lft, rgt))

        if inside is not None:
            return "<{kind} {attributes}>{inside}</{kind}>".format(
                kind=kind, attributes=" ".join(attributes), inside=inside)

        return "<{} {}/>".format(kind, " ".join(attributes))


class LogAdmin(CommonAdmin):

    list_display = ("created", "message", "level",)
    list_filter = ("level", "created",)


admin.site.register(Correspondent, CorrespondentAdmin)
admin.site.register(Tag, TagAdmin)
admin.site.register(Document, DocumentAdmin)
admin.site.register(Log, LogAdmin)


# Unless we implement multi-user, these default registrations don't make sense.
admin.site.unregister(Group)
admin.site.unregister(User)<|MERGE_RESOLUTION|>--- conflicted
+++ resolved
@@ -128,20 +128,13 @@
     search_fields = ("correspondent__name", "title", "content", "tags__name")
     readonly_fields = ("added",)
     list_display = ("title", "created", "added", "thumbnail", "correspondent",
-<<<<<<< HEAD
                     "tags_", "archive_serial_number")
-=======
-                    "tags_")
->>>>>>> b138f4b5
     list_filter = ("tags", "correspondent", FinancialYearFilter)
 
     ordering = ["-created", "correspondent"]
 
-<<<<<<< HEAD
     actions = [add_tag_to_selected, remove_tag_from_selected, set_correspondent_on_selected, remove_correspondent_from_selected]
 
-=======
->>>>>>> b138f4b5
     date_hierarchy = 'created'
 
     def has_add_permission(self, request):
