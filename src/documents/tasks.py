import logging

from django.conf import settings
from whoosh.writing import AsyncWriter

from documents import index
from documents.classifier import DocumentClassifier, \
    IncompatibleClassifierVersionError
<<<<<<< HEAD
=======
from documents.consumer import Consumer, ConsumerError
from documents.mail import MailFetcher
>>>>>>> 7f872291
from documents.models import Document


def index_optimize():
    index.open_index().optimize()


def index_reindex():
    documents = Document.objects.all()

    ix = index.open_index(recreate=True)

    with AsyncWriter(ix) as writer:
        for document in documents:
            index.update_document(writer, document)


def train_classifier():
    classifier = DocumentClassifier()

    try:
        # load the classifier, since we might not have to train it again.
        classifier.reload()
    except (FileNotFoundError, IncompatibleClassifierVersionError):
        # This is what we're going to fix here.
        pass

    try:
        if classifier.train():
            logging.getLogger(__name__).info(
                "Saving updated classifier model to {}...".format(
                    settings.MODEL_FILE)
            )
            classifier.save_classifier()
        else:
            logging.getLogger(__name__).debug(
                "Training data unchanged."
            )

    except Exception as e:
        logging.getLogger(__name__).error(
            "Classifier error: " + str(e)
        )


def consume_file(file,
                 original_filename=None,
                 force_title=None,
                 force_correspondent_id=None,
                 force_document_type_id=None,
                 force_tag_ids=None):

    document = Consumer().try_consume_file(
        file,
        original_filename=original_filename,
        force_title=force_title,
        force_correspondent_id=force_correspondent_id,
        force_document_type_id=force_document_type_id,
        force_tag_ids=force_tag_ids)

    if document:
        return "Success. New document id {} created".format(
            document.pk
        )
    else:
        raise ConsumerError("Unknown error: Returned document was null, but "
                            "no error message was given.")<|MERGE_RESOLUTION|>--- conflicted
+++ resolved
@@ -6,11 +6,7 @@
 from documents import index
 from documents.classifier import DocumentClassifier, \
     IncompatibleClassifierVersionError
-<<<<<<< HEAD
-=======
 from documents.consumer import Consumer, ConsumerError
-from documents.mail import MailFetcher
->>>>>>> 7f872291
 from documents.models import Document
 
 
